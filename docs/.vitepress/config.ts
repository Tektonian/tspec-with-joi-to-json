import { defineConfig } from 'vitepress'

// https://vitepress.dev/reference/site-config
export default defineConfig({
  base: '/tspec/', // Reference: https://vitepress.dev/guide/deploy#github-pages
  title: "Tspec",
  description: "Auto-generating OpenAPI Docuemnt with TypeScript Types",
  themeConfig: {
    // https://vitepress.dev/reference/default-theme-config
    nav: [
      { text: 'Home', link: '/' },
      { text: 'Guide', link: '/guide' }
    ],

    sidebar: [
      {
        text: 'Introduction',
        items: [
          { text: 'Why Tspec', link: '/guide/why-tspec' },
          { text: 'Getting Started', link: '/guide/getting-started' },
          { text: 'Markdown Examples', link: '/markdown-examples' },
          { text: 'Runtime API Examples', link: '/api-examples' }
        ]
      },
      {
        text: 'Reference',
        items: [
<<<<<<< HEAD
          { text: 'Defining Open API schemas', link: '/guide/advanced/DefineApiSpec' },
          { text: 'Troubleshooting', link: '/guide/advanced/TroubleShooting' },
=======
          { text: 'CLI', link: '/guide/cli' },
          { text: 'tspec.config Options', link: '/guide/tspec-config' },
>>>>>>> ee733209
        ]
      },
    ],

    socialLinks: [
      { icon: 'github', link: 'https://github.com/ts-spec/tspec' }
    ]
  }
})<|MERGE_RESOLUTION|>--- conflicted
+++ resolved
@@ -25,13 +25,10 @@
       {
         text: 'Reference',
         items: [
-<<<<<<< HEAD
           { text: 'Defining Open API schemas', link: '/guide/advanced/DefineApiSpec' },
-          { text: 'Troubleshooting', link: '/guide/advanced/TroubleShooting' },
-=======
           { text: 'CLI', link: '/guide/cli' },
           { text: 'tspec.config Options', link: '/guide/tspec-config' },
->>>>>>> ee733209
+          { text: 'Troubleshooting', link: '/guide/advanced/TroubleShooting' },
         ]
       },
     ],
