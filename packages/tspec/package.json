--- conflicted
+++ resolved
@@ -11,11 +11,8 @@
     "@types/express": "^4.17.14",
     "@types/glob": "^8.0.1",
     "@types/node": "^18.7.18",
-<<<<<<< HEAD
     "@types/swagger-ui-express": "^4.1.3",
-=======
     "@types/yargs": "^17.0.22",
->>>>>>> 7488d83c
     "@typescript-eslint/eslint-plugin": "^5.50.0",
     "@typescript-eslint/parser": "^5.50.0",
     "eslint": "^8.33.0",
@@ -38,15 +35,10 @@
     "glob": "^8.1.0",
     "json-schema-to-openapi-schema": "^0.4.0",
     "openapi-types": "^12.0.2",
-<<<<<<< HEAD
     "swagger-ui-express": "^4.6.2",
     "typescript": "~4.8.3",
-    "typescript-json-schema": "^0.55.0"
-=======
     "typescript-json-schema": "^0.55.0",
-    "typescript": "~4.8.3",
     "yargs": "^17.6.2"
->>>>>>> 7488d83c
   },
   "repository": {
     "type": "git",
